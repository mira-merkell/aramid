//! `Iterator` ⇋ `Fiber` interface
//!
//! The library provides a convenient interface between fibers and iterators.
//! On the one hand, there is [`Fiber::into_iter()`][fiber-into-iter] method
//! that consumes the fiber and return an iterator over its yielded values;
//! on the other, any iterator can be easily turned into a fiber by invoking
//! `into_fiber()` or `into_fiber_lazy()` from the extension trait
//! [`FiberIterator`][fiber-iterator].
//!
//! The main difference between fibers and iterators is that the `Fiber` trait
//! specifies *two* associated types: `Yield` and `Output`, whereas in order to
//! implement [`Iterator`][std-iterator] only one type: `Item` suffices.  Thanks
//! to that, fibers producing different types can be easily chained into
//! powerful state machines.
//!
//! Please note also that the method `Iterator::next()` take the iterator by
//! mutable reference, whereas the analogous `Fiber::run()` consumes the fiber
//! and produces either a new one (or a modified version of itself), or the
//! final output wrapped in [`State`][state]
//!
//! [fiber-into-iter]: crate::Fiber::into_iter()
//! [fiber-iterator]: crate::FiberIterator
//! [std-iterator]: https://doc.rust-lang.org/std/iter/trait.Iterator.html
//! [state]: crate::State
use std::mem;

use crate::{
    Fiber,
    State,
};

/// Iterator over values yielded by a fiber.
///
/// The fiber's final output is given to the supplied closure as an argument.
///
/// This iterator is usually created by calling
/// [`Fiber::into_inter()`][fiber-into_iter].  See that method for more details.
///
/// [fiber-into_iter]: crate::Fiber::into_iter()
pub struct Iter<F, OP>
where
    F: Fiber,
    OP: FnMut(F::Output),
{
    fbr: Option<F>,
    f:   OP,
}

impl<F, OP> Iter<F, OP>
where
    F: Fiber,
    OP: FnMut(F::Output),
{
    pub fn new(
        fbr: F,
        f: OP,
    ) -> Self {
        Self {
            fbr: Some(fbr),
            f,
        }
    }
}

impl<F, OP> Iterator for Iter<F, OP>
where
    F: Fiber,
    OP: FnMut(F::Output),
{
    type Item = F::Yield;

    fn next(&mut self) -> Option<Self::Item> {
        if let Some(fbr) = mem::take(&mut self.fbr) {
            match fbr.run() {
                State::Yield(mut yld) => {
                    let res = yld.get();
                    mem::swap(&mut self.fbr, &mut Some(yld));
                    res
                }
                State::Done(res) => {
                    (self.f)(res);
                    None
                }
            }
        } else {
            None
        }
    }
}

// Iterator used to implement `Fiber::complete()`.
pub(crate) struct IterComplete<F, OP>
where
    F: Fiber,
    OP: FnMut(&mut F),
{
    fbr: Option<F>,
    f:   OP,
}

impl<F, OP> IterComplete<F, OP>
where
    F: Fiber,
    OP: FnMut(&mut F),
{
    pub(crate) fn new(
        fbr: F,
        f: OP,
    ) -> Self {
        Self {
            fbr: Some(fbr),
            f,
        }
    }
}

impl<F, OP> Iterator for IterComplete<F, OP>
where
    F: Fiber,
    OP: FnMut(&mut F),
{
    type Item = Option<F::Output>;

    fn next(&mut self) -> Option<Self::Item> {
        if let Some(fbr) = mem::take(&mut self.fbr) {
            match fbr.run() {
                State::Yield(mut yld) => {
                    (self.f)(&mut yld);
                    mem::swap(&mut self.fbr, &mut Some(yld));
                    Some(None)
                }
                State::Done(res) => Some(Some(res)),
            }
        } else {
            None
        }
    }
}

/// Implementation of the [`Fiber`][fiber-trait] trait for
/// [`Iterators`][std-iterator].  
///
/// Typically, you wouldn't need to create this struct directly. Instead,
/// you can import the trait [`FiberIterator`][fiber-iterator-trait]
/// and call [`into_fiber()`][into-fiber] on an iterator directly.
///
/// [fiber-trait]: crate::Fiber
/// [std-iterator]: https://doc.rust-lang.org/std/iter/trait.Iterator.html
/// [fiber-iterator-trait]: crate::FiberIterator
/// [into-fiber]: crate::FiberIterator::into_fiber()
pub struct FiberIter<I, K>
where
    I: Iterator,
{
    iter:   I,
    val:    Option<I::Item>,
    output: K,
}

impl<I, K> FiberIter<I, K>
where
    I: Iterator,
{
    pub fn new(
        iter: I,
        output: K,
    ) -> Self {
        Self {
            iter,
            val: None,
            output,
        }
    }
}

impl<I, K> Fiber for FiberIter<I, K>
where
    I: Iterator,
{
    type Output = K;
    type Yield = I::Item;

    fn run(mut self) -> State<Self> {
        self.val = self.iter.next();
        match self.val {
            Some(_) => State::Yield(self),
            None => State::Done(self.output),
        }
    }

    fn get(&mut self) -> Option<<I as Iterator>::Item> {
        mem::take(&mut self.val)
    }
}

/// Implementation of the [`Fiber`][fiber-trait] trait for
/// [`Iterators`][std-iterator], evaluating lazily its final output.
///
/// Typically, you wouldn't need to create this struct directly. Instead,
/// you can import the trait [`FiberIterator`][fiber-iterator-trait]
/// and call [`into_fiber_lazy()`][into-fiber-lazy] on an iterator directly.
///
/// [fiber-trait]: crate::Fiber
/// [std-iterator]: https://doc.rust-lang.org/std/iter/trait.Iterator.html
/// [fiber-iterator-trait]: crate::FiberIterator
/// [into-fiber-lazy]: crate::FiberIterator::into_fiber_lazy()
pub struct FiberIterLazy<I, K, OP>
where
    I: Iterator,
    OP: FnOnce() -> K,
{
    iter: I,
    val:  Option<I::Item>,
    f:    OP,
}

impl<I, K, OP> FiberIterLazy<I, K, OP>
where
    I: Iterator,
    OP: FnOnce() -> K,
{
    pub fn new(
        iter: I,
        f: OP,
    ) -> Self {
        Self {
            iter,
            val: None,
            f,
        }
    }
}

impl<I, K, OP> Fiber for FiberIterLazy<I, K, OP>
where
    I: Iterator,
    OP: FnOnce() -> K,
{
    type Output = K;
    type Yield = I::Item;

    fn run(mut self) -> State<Self> {
        self.val = self.iter.next();
        match self.val {
            Some(_) => State::Yield(self),
            None => State::Done((self.f)()),
        }
    }

    fn get(&mut self) -> Option<<I as Iterator>::Item> {
        mem::take(&mut self.val)
    }
}

/// Extension trait fo turning iterators into fibers.
pub trait FiberIterator: Iterator + Sized {
    /// Consume iterator and create a fiber that will yield values
    /// produced by the iterator.
    ///
    /// The fiber's final output is given as argument.
    ///
    /// # Examples
    ///
    /// ```rust
    /// # use aramid::Fiber;
    /// use aramid::FiberIterator;
    ///
    /// let output = 55.5;
    /// let fiber = (0..3).into_fiber(output);
    ///
    /// let mut coll = Vec::new();
    /// let result = fiber.complete(|fbr| coll.push(fbr.get()));
    ///
    /// assert_eq!(coll, &[0, 1, 2]);
    /// assert_eq!(result, 55.5);
    /// ```
    fn into_fiber<K>(
        self,
        output: K,
    ) -> FiberIter<Self, K> {
        FiberIter::new(self, output)
    }

    /// Consume iterator and create a fiber that will yield values
    /// produced by the iterator.
    ///
    /// The fiber's final output is lazily evaluated at the end of iteration.
    ///
    /// # Examples
    ///
    /// ```rust
    /// # use aramid::Fiber;
    /// use aramid::FiberIterator;
    ///
    /// let output = 55.5;
    /// let fiber = (0..3).into_fiber_lazy(|| output == 3.14);
    ///
    /// let mut coll = Vec::new();
    /// let result = fiber.complete(|fbr| coll.push(fbr.get()));
    ///
    /// assert_eq!(coll, &[0, 1, 2]);
    /// assert_eq!(result, false);
    /// ```
    fn into_fiber_lazy<K, OP>(
        self,
        f: OP,
    ) -> FiberIterLazy<Self, K, OP>
    where
        OP: FnOnce() -> K,
    {
        FiberIterLazy::new(self, f)
    }
}

<<<<<<< HEAD
impl<T> FiberIterator for T where T: Iterator + Sized {}

#[test]
fn iterator_ext_trait() {
    let iter = 0..3;
    let fbr = iter.into_fiber(11.1);

    let mut fbr = fbr.run().unwrap();
    assert_eq!(fbr.get(), Some(0));
    let mut fbr = fbr.run().unwrap();
    assert_eq!(fbr.get(), Some(1));
    let mut fbr = fbr.run().unwrap();
    assert_eq!(fbr.get(), Some(2));

    let st = fbr.run();
    assert_eq!(st.unwrap_done(), 11.1);
}

#[test]
fn iterator_ext_trait_lazy() {
    let iter = 0..3;
    let fbr = iter.into_fiber_lazy(|| 77.7);

    let mut fbr = fbr.run().unwrap();
    assert_eq!(fbr.get(), Some(0));
    let mut fbr = fbr.run().unwrap();
    assert_eq!(fbr.get(), Some(1));
    let mut fbr = fbr.run().unwrap();
    assert_eq!(fbr.get(), Some(2));

    let st = fbr.run();
    assert_eq!(st.unwrap_done(), 77.7);
}
=======
impl<T> FiberIterator for T where T: Iterator + Sized {}
>>>>>>> ede7a5f0
<|MERGE_RESOLUTION|>--- conflicted
+++ resolved
@@ -312,40 +312,4 @@
     }
 }
 
-<<<<<<< HEAD
-impl<T> FiberIterator for T where T: Iterator + Sized {}
-
-#[test]
-fn iterator_ext_trait() {
-    let iter = 0..3;
-    let fbr = iter.into_fiber(11.1);
-
-    let mut fbr = fbr.run().unwrap();
-    assert_eq!(fbr.get(), Some(0));
-    let mut fbr = fbr.run().unwrap();
-    assert_eq!(fbr.get(), Some(1));
-    let mut fbr = fbr.run().unwrap();
-    assert_eq!(fbr.get(), Some(2));
-
-    let st = fbr.run();
-    assert_eq!(st.unwrap_done(), 11.1);
-}
-
-#[test]
-fn iterator_ext_trait_lazy() {
-    let iter = 0..3;
-    let fbr = iter.into_fiber_lazy(|| 77.7);
-
-    let mut fbr = fbr.run().unwrap();
-    assert_eq!(fbr.get(), Some(0));
-    let mut fbr = fbr.run().unwrap();
-    assert_eq!(fbr.get(), Some(1));
-    let mut fbr = fbr.run().unwrap();
-    assert_eq!(fbr.get(), Some(2));
-
-    let st = fbr.run();
-    assert_eq!(st.unwrap_done(), 77.7);
-}
-=======
-impl<T> FiberIterator for T where T: Iterator + Sized {}
->>>>>>> ede7a5f0
+impl<T> FiberIterator for T where T: Iterator + Sized {}