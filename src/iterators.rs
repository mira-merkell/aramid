//! `Iterator` ⇋ `Fiber` interface
//!
//! The library provides a convenient interface between fibers and iterators.
//! On the one hand, there is [`Fiber::into_iter()`][fiber-into-iter] method
//! that consumes the fiber and return an iterator over its yielded values;
//! on the other, any iterator can be easily turned into a fiber by invoking
//! `into_fiber()` or `into_fiber_lazy()` from the extension trait
//! [`FiberIterator`][fiber-iterator].
//!
//! The main difference between fibers and iterators is that the `Fiber` trait
//! specifies *two* associated types: `Yield` and `Output`, whereas in order to
//! implement [`Iterator`][std-iterator] only one type: `Item` suffices.  Thanks
//! to that, fibers producing different types can be easily chained into
//! powerful state machines.
//!
//! Please note also that the method `Iterator::next()` take the iterator by
//! mutable reference, whereas the analogous `Fiber::run()` consumes the fiber
//! and produces either a new one (or a modified version of itself), or the
//! final output wrapped in [`State`][state]
//!
//! [fiber-into-iter]: crate::Fiber::into_iter()
//! [fiber-iterator]: crate::FiberIterator
//! [std-iterator]: https://doc.rust-lang.org/std/iter/trait.Iterator.html
//! [state]: crate::State
use std::mem;

use crate::{
    Fiber,
    State,
};

/// Iterator over values yielded by a fiber.
///
/// The fiber's final output is given to the supplied closure as an argument.
///
/// This iterator is usually created by calling
/// [`Fiber::into_inter()`][fiber-into_iter].  See that method for more details.
///
/// [fiber-into_iter]: crate::Fiber::into_iter()
pub struct Iter<F, OP>
where
    F: Fiber,
    OP: FnMut(F::Output),
{
    fbr: Option<F>,
    f:   OP,
}

impl<F, OP> Iter<F, OP>
where
    F: Fiber,
    OP: FnMut(F::Output),
{
    pub fn new(
        fbr: F,
        f: OP,
    ) -> Self {
        Self {
            fbr: Some(fbr),
            f,
        }
    }
}

impl<F, OP> Iterator for Iter<F, OP>
where
    F: Fiber,
    OP: FnMut(F::Output),
{
    type Item = Option<F::Yield>;

    fn next(&mut self) -> Option<Self::Item> {
        if let Some(fbr) = mem::take(&mut self.fbr) {
            match fbr.run() {
                State::Yield(mut yld) => {
                    let res = yld.get();
                    mem::swap(&mut self.fbr, &mut Some(yld));
                    Some(res)
                }
                State::Done(res) => {
                    (self.f)(res);
                    None
                }
            }
        } else {
            None
        }
    }
}

// Iterator used to implement `Fiber::complete()`.
pub(crate) struct IterComplete<F, OP>
where
    F: Fiber,
    OP: FnMut(&mut F),
{
    fbr: Option<F>,
    f:   OP,
}

impl<F, OP> IterComplete<F, OP>
where
    F: Fiber,
    OP: FnMut(&mut F),
{
    pub(crate) fn new(
        fbr: F,
        f: OP,
    ) -> Self {
        Self {
            fbr: Some(fbr),
            f,
        }
    }
}

impl<F, OP> Iterator for IterComplete<F, OP>
where
    F: Fiber,
    OP: FnMut(&mut F),
{
    type Item = Option<F::Output>;

    fn next(&mut self) -> Option<Self::Item> {
        if let Some(fbr) = mem::take(&mut self.fbr) {
            match fbr.run() {
                State::Yield(mut yld) => {
                    (self.f)(&mut yld);
                    mem::swap(&mut self.fbr, &mut Some(yld));
                    Some(None)
                }
                State::Done(res) => Some(Some(res)),
            }
        } else {
            None
        }
    }
}

<<<<<<< HEAD
#[derive(Debug, PartialEq)]
pub struct FiberIter<I, K>
=======
/// Implementation of the [`Fiber`][fiber-trait] trait for
/// [`Iterators`][std-iterator].  
///
/// Typically, you wouldn't need to create this struct directly. Instead,
/// you can import the trait [`FiberIterator`][fiber-iterator-trait]
/// and call [`into_fiber()`][into-fiber] on an iterator directly.
///
/// [fiber-trait]: crate::Fiber
/// [std-iterator]: https://doc.rust-lang.org/std/iter/trait.Iterator.html
/// [fiber-iterator-trait]: crate::FiberIterator
/// [into-fiber]: crate::FiberIterator::into_fiber()
pub struct FiberIter<I, T>
>>>>>>> 6514f933
where
    I: Iterator,
{
    iter:   I,
    val:    Option<I::Item>,
    output: T,
}

impl<I, K> FiberIter<I, K>
where
    I: Iterator,
{
    pub fn new(
        iter: I,
        output: K,
    ) -> Self {
        Self {
            iter,
            val: None,
            output,
        }
    }
}

impl<I, T> Fiber for FiberIter<I, T>
where
    I: Iterator,
{
    type Output = T;
    type Yield = I::Item;

    fn run(mut self) -> State<Self> {
        self.val = self.iter.next();
        match self.val {
            Some(_) => State::Yield(self),
            None => State::Done(self.output),
        }
    }

    fn get(&mut self) -> Option<<I as Iterator>::Item> {
        mem::take(&mut self.val)
    }
}

<<<<<<< HEAD
#[derive(Debug, PartialEq)]
pub struct FiberIterLazy<I, K, OP>
=======
/// Implementation of the [`Fiber`][fiber-trait] trait for
/// [`Iterators`][std-iterator], evaluating lazily its final output.
///
/// Typically, you wouldn't need to create this struct directly. Instead,
/// you can import the trait [`FiberIterator`][fiber-iterator-trait]
/// and call [`into_fiber_lazy()`][into-fiber-lazy] on an iterator directly.
///
/// [fiber-trait]: crate::Fiber
/// [std-iterator]: https://doc.rust-lang.org/std/iter/trait.Iterator.html
/// [fiber-iterator-trait]: crate::FiberIterator
/// [into-fiber-lazy]: crate::FiberIterator::into_fiber_lazy()
pub struct FiberIterLazy<I, T, OP>
>>>>>>> 6514f933
where
    I: Iterator,
    OP: FnOnce() -> T,
{
    iter: I,
    val:  Option<I::Item>,
    f:    OP,
}

impl<I, T, OP> FiberIterLazy<I, T, OP>
where
    I: Iterator,
    OP: FnOnce() -> T,
{
    pub fn new(
        iter: I,
        f: OP,
    ) -> Self {
        Self {
            iter,
            val: None,
            f,
        }
    }
}

impl<I, T, OP> Fiber for FiberIterLazy<I, T, OP>
where
    I: Iterator,
    OP: FnOnce() -> T,
{
    type Output = T;
    type Yield = I::Item;

    fn run(mut self) -> State<Self> {
        self.val = self.iter.next();
        match self.val {
            Some(_) => State::Yield(self),
            None => State::Done((self.f)()),
        }
    }

    fn get(&mut self) -> Option<<I as Iterator>::Item> {
        mem::take(&mut self.val)
    }
}

/// Extension trait fo turning iterators into fibers.
pub trait FiberIterator: Iterator + Sized {
    /// Consume iterator and create a fiber that will yield values
    /// produced by the iterator.
    ///
    /// The fiber's final output is given as argument.
    ///
    /// # Examples
    ///
    /// ```rust
    /// # use aramid::Fiber;
    /// use aramid::FiberIterator;
    ///
    /// let output = 55.5;
    /// let fiber = (0..3).into_fiber(output);
    ///
    /// let mut coll = Vec::new();
    /// let result = fiber.complete(|fbr| coll.push(fbr.get()));
    ///
    /// assert_eq!(coll, &[Some(0), Some(1), Some(2)]);
    /// assert_eq!(result, 55.5);
    /// ```
    fn into_fiber<T>(
        self,
        output: T,
    ) -> FiberIter<Self, T> {
        FiberIter::new(self, output)
    }

    /// Consume iterator and create a fiber that will yield values
    /// produced by the iterator.
    ///
    /// The fiber's final output is lazily evaluated at the end of iteration.
    ///
    /// # Examples
    ///
    /// ```rust
    /// # use aramid::Fiber;
    /// use aramid::FiberIterator;
    ///
    /// let output = 55.5;
    /// let fiber = (0..3).into_fiber_lazy(|| output == 3.14);
    ///
    /// let mut coll = Vec::new();
    /// let result = fiber.complete(|fbr| coll.push(fbr.get()));
    ///
    /// assert_eq!(coll, &[Some(0), Some(1), Some(2)]);
    /// assert_eq!(result, false);
    /// ```
    fn into_fiber_lazy<T, OP>(
        self,
        f: OP,
    ) -> FiberIterLazy<Self, T, OP>
    where
        OP: FnOnce() -> T,
    {
        FiberIterLazy::new(self, f)
    }
}

impl<T> FiberIterator for T where T: Iterator + Sized {}<|MERGE_RESOLUTION|>--- conflicted
+++ resolved
@@ -137,10 +137,6 @@
     }
 }
 
-<<<<<<< HEAD
-#[derive(Debug, PartialEq)]
-pub struct FiberIter<I, K>
-=======
 /// Implementation of the [`Fiber`][fiber-trait] trait for
 /// [`Iterators`][std-iterator].  
 ///
@@ -153,7 +149,6 @@
 /// [fiber-iterator-trait]: crate::FiberIterator
 /// [into-fiber]: crate::FiberIterator::into_fiber()
 pub struct FiberIter<I, T>
->>>>>>> 6514f933
 where
     I: Iterator,
 {
@@ -198,10 +193,6 @@
     }
 }
 
-<<<<<<< HEAD
-#[derive(Debug, PartialEq)]
-pub struct FiberIterLazy<I, K, OP>
-=======
 /// Implementation of the [`Fiber`][fiber-trait] trait for
 /// [`Iterators`][std-iterator], evaluating lazily its final output.
 ///
@@ -214,7 +205,6 @@
 /// [fiber-iterator-trait]: crate::FiberIterator
 /// [into-fiber-lazy]: crate::FiberIterator::into_fiber_lazy()
 pub struct FiberIterLazy<I, T, OP>
->>>>>>> 6514f933
 where
     I: Iterator,
     OP: FnOnce() -> T,
