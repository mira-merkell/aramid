--- conflicted
+++ resolved
@@ -2,16 +2,11 @@
 
 ## 0.2
 
-<<<<<<< HEAD
-### 0.2.3 (??/??/????)
-
-- API change: `Fiber::get()` returns `Option<_>` now
-=======
 ### 0.2.3 (??/??/??)
 
 - Add `Iterator <--> Fiber` interface.
 - API change: `into_inter()` takes a closure.
->>>>>>> d896172c
+- API change: `Fiber::get()` returns `Option<_>` now
 
 ### 0.2.2 (18/07/2023)
 
